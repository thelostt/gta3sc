--- conflicted
+++ resolved
@@ -229,13 +229,9 @@
     return { // TODO maybe this should be a std::set
         name.to_string(),
         Command {
-<<<<<<< HEAD
-=======
-            std::move(id),                                   // id
->>>>>>> 99445109
             xml_to_bool(support_attrib, true),               // supported
             xml_to_bool(internal_attrib, false),             // internal
-            uint16_t(xml_stoi(id_attrib->value()) & 0x7FFF), // id
+            std::move(id),                                   // id
             std::move(hash),                                 // hash
             std::move(args),                                 // args
             name.to_string(),                                // name
